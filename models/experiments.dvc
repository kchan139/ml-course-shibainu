--- conflicted
+++ resolved
@@ -1,12 +1,6 @@
 outs:
-<<<<<<< HEAD
-- md5: e26b68c4130cf653b4763bf83759e687.dir
-  size: 13445387
-  nfiles: 1567
-=======
 - md5: 3dab1209f433cf02f8901ee91d3c50f1.dir
   size: 13730322
   nfiles: 4902
->>>>>>> 750dc623
   hash: md5
   path: experiments